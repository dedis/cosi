test_fmt:
	@echo Checking correct formatting of files
	@{ \
<<<<<<< HEAD
	cd -P .; \
	files=$$( go fmt ./... ); \
	if [ -n "$$files" ]; then \
=======
		files=$$( go fmt ./... ); \
		if [ -n "$$files" ]; then \
>>>>>>> 58ae5d79
		echo "Files not properly formatted: $$files"; \
		exit 1; \
		fi; \
		if ! go vet ./...; then \
		exit 1; \
		fi \
	}

test_lint:
	@echo Checking linting of files
	@{ \
<<<<<<< HEAD
	cd -P .; \
	go get github.com/golang/lint/golint; \
	exclude="_test.go"; \
	lintfiles=$$( golint ./... | egrep -v "($$exclude)" ); \
	if [ -n "$$lintfiles" ]; then \
=======
		go get -u github.com/golang/lint/golint; \
		exclude="protocols/byzcoin|_test.go"; \
		lintfiles=$$( golint ./... | egrep -v "($$exclude)" ); \
		if [ -n "$$lintfiles" ]; then \
>>>>>>> 58ae5d79
		echo "Lint errors:"; \
		echo "$$lintfiles"; \
		exit 1; \
		fi \
	}

test_verbose:
	go test -v -race -short ./...

test_go:
	go test -race -short ./...

test: test_fmt test_lint test_go

all: install test<|MERGE_RESOLUTION|>--- conflicted
+++ resolved
@@ -1,14 +1,9 @@
 test_fmt:
 	@echo Checking correct formatting of files
 	@{ \
-<<<<<<< HEAD
-	cd -P .; \
-	files=$$( go fmt ./... ); \
-	if [ -n "$$files" ]; then \
-=======
+		cd -P .; \
 		files=$$( go fmt ./... ); \
 		if [ -n "$$files" ]; then \
->>>>>>> 58ae5d79
 		echo "Files not properly formatted: $$files"; \
 		exit 1; \
 		fi; \
@@ -20,18 +15,11 @@
 test_lint:
 	@echo Checking linting of files
 	@{ \
-<<<<<<< HEAD
-	cd -P .; \
-	go get github.com/golang/lint/golint; \
-	exclude="_test.go"; \
-	lintfiles=$$( golint ./... | egrep -v "($$exclude)" ); \
-	if [ -n "$$lintfiles" ]; then \
-=======
+		cd -P .; \
 		go get -u github.com/golang/lint/golint; \
 		exclude="protocols/byzcoin|_test.go"; \
 		lintfiles=$$( golint ./... | egrep -v "($$exclude)" ); \
 		if [ -n "$$lintfiles" ]; then \
->>>>>>> 58ae5d79
 		echo "Lint errors:"; \
 		echo "$$lintfiles"; \
 		exit 1; \
