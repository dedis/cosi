# CoSi

This repository implements the CoSi protocol for scalable collective signing.
CoSi enables authorities to have their statements collectively signed,
or *co-signed*, by a scalable group of independent parties or *witnesses*.
The signatures that CoSi produces convey the same information
as a list of conventional signatures from all participants,
but CoSi signatures are far more compact and efficient for clients to verify.
In practice, a CoSi collective signature is close to the same size as &mdash;
and comparable in verification costs to &mdash;
a *single* individual signature.

CoSi is intended to facilitate increased transparency and security-hardening
for critical Internet authorities such as certificate authorities,
[time services](http://www.nist.gov/pml/div688/grp40/its.cfm),
naming authorities such as [DNSSEC](http://www.dnssec.net),
software distribution and update services,
directory services used by tools such as [Tor](https://www.torproject.org),
and next-generation cryptocurrencies.
For further background and technical details see this research paper:
> [Keeping Authorities "Honest or Bust" with Decentralized Witness Cosigning](http://dedis.cs.yale.edu/dissent/papers/witness-abs), [IEEE Security & Privacy 2016](http://www.ieee-security.org/TC/SP2016/).

For questions and discussions please join the
[mailing list](https://groups.google.com/forum/#!forum/cothority).

Other related papers:
* [Certificate Cothority - Towards Trustworthy Collective CAs](https://petsymposium.org/2015/papers/syta-cc-hotpets2015.pdf), [HotPETS 2015](https://petsymposium.org/2015/hotpets.php)
* [Enhancing Bitcoin Security and Performance with Strong Consistency via Collective Signing](http://arxiv.org/abs/1602.06997), [USENIX Security 2016](https://www.usenix.org/conference/usenixsecurity16) (to appear)
 

**Warning: This software is experimental and still under development.
Do not use it yet for security-critical purposes.  If you use it,
do so to supplement, rather than replace, existing signing mechanisms.
Use at your own risk!**

# Installation

You may install CoSi from either pre-built binaries
or from [Go](https://golang.org/) source code,
as described below.

## Installing from binaries

For convenience we provide self-contained x86-64 binaries
for Linux and Mac OS X.
[Download the latest release](https://github.com/dedis/cosi/releases),
untar it, and move the appropriate binary for your platform
into a directory that is in your `$PATH`.
For example:

```bash
tar xf cosi-*tar.gz
mv cosi-linux-amd64 ~/bin/
```

## Installing from source

To build and run CoSi from source code you will need to install
[Go](https://golang.org/) version 1.5.2 or later.
See
[the Go documentation](https://golang.org/doc/install)
on how to install and configure Go,
and make sure that
[`$GOPATH` and `$GOBIN` are set](https://golang.org/doc/code.html#GOPATH).

```bash
go get -u github.com/dedis/cosi
```

The `cosi` binary will be installed in the directory indicated by `$GOBIN`.

# Command-line Interface

The `cosi` application provides both a client application for signing messages,
and a server application implementing the cosigner or witness-server role
in the CoSi protocol.

## Collectively signing messages with the CoSi client

<<<<<<< HEAD
In order to initiate a Collective Signing round, you need to get a list of CoSi
servers with their public keys and address. We provide you with already with a
list of our servers running the CoSi server [dedis_group.toml]. However, CoSi
will by default search for a file "group.toml" in the default configuration folders
which are `$HOME/.config/cosi/` for Linux systems and `$HOME/Library/cosi/` for
mac systems. If CoSi did not find anything, the default is to search in the current
directory.

Once you have a valid group definition, you can sign a file using:
=======
In order to sign messages collectively,
you first need to define the set of cosigners that will participate.
To do this, you need to prepare a *group definition* file listing
the cosigners to use with their public keys and Internet addresses.
You may use
[our default list of public CoSi servers](https://github.com/dedis/cosi/blob/master/dedis_group.toml)
if you wish, or define your own.
The `cosi` application by default searches for a file named `group.toml`
in default configuration folders and the current directory.
Given this group definition,
you can run the `cosi sign` command to sign a message contained in a file:
>>>>>>> e4eea4d1

```bash
cosi sign -g dedis_group.toml my_file 
```

When collective signing completes,
the resulting signature will be written to standard output by default.
To write the signature written to a file,
you may redirect output or use the the `-o` option:

```base
cosi sign -g dedis_group.toml -o my_file.sig my_file
```

To verify a collective signature, use the `cosi verify` command:
  
```bash
cosi verify -g dedis_group.toml -s my_file.sig my_file
```

Verification can also take the signature from standard input:

```bash
cat my_file.sig | cosi verify -g dedis_group.toml my_file
```

In the current prototype, CoSi witness servers do not validate or check the 
messages you propose in any way; they merely serve to provide transparency
by publicly attesting the fact that they have observed and cosigned the message.
A future CoSi release will add support for message validation plugins,
by which the servers can apply application-specific checks to messages
before signing off on them,
e.g., to validate a [collectively signed blockchain](http://arxiv.org/abs/1602.06997).

## Running your own CoSi witness server

First you need to create a configuration file for the server including a 
public/private key pair.
You can create a default server configuration with a fresh 
public/private key pair as follows:

```bash
cosi server setup
```

Follow the instructions on the screen. At the end, you should have two files:
* One local server configuration file which is used by your cothority server,
* One group definition file that you will share with other cothority members and
  clients that wants to contact you.

To run the server, simply type:
```bash
cosi server
```

The server will try to read the default configuration file; if you have put the
file in a custom location, provide the path using:
```base
cosi server -config path/file.toml
``` 

### Creating a collective signing group

If you run several CoSi servers,
you can concatenate their individual `group.toml' outputs
to define your own cosigning group.
You may optionally use any or all of our experimental
[default CoSi servers](https://github.com/dedis/cosi/blob/master/dedis_group.toml)
if you wish.
Your resulting `group.toml' file should look something like this:

```
Description = "My Test group"

[[servers]]
  Addresses = ["127.0.0.1:2000"]
  Public = "6T7FwlCuVixvu7XMI9gRPmyCuqxKk/WUaGbwVvhA+kc="
  Description = "Local Server 1"

[[servers]]
  Addresses = ["127.0.0.1:2001"]
  Public = "Aq0mVAeAvBZBxQPC9EbI8w6he2FHlz83D+Pz+zZTmJI="
  Description = "Local Server 2"
```

Your specific list will be different, of course,
especially in the specific IP addresses and public keys.
If you run multiple servers on the same machine for experimentation,
they must of course be assigned different ports,
e.g., 2000 and 2001 in the example above.
 
### Checking the status of a cosigning group

You may use the `cosi check` command to
verify the availability and operation
of the servers listed in a group definition definition file:

```bash
cosi check -g group.toml
```

This will first contact each server individually, then make a small cothority-
group of all possible pairs of servers.
If there are connectivity problems,
due to firewalls or bad connections for example,
you will see a "Timeout on signing" or similar error message.
<|MERGE_RESOLUTION|>--- conflicted
+++ resolved
@@ -77,29 +77,18 @@
 
 ## Collectively signing messages with the CoSi client
 
-<<<<<<< HEAD
-In order to initiate a Collective Signing round, you need to get a list of CoSi
-servers with their public keys and address. We provide you with already with a
-list of our servers running the CoSi server [dedis_group.toml]. However, CoSi
-will by default search for a file "group.toml" in the default configuration folders
+In order to sign messages collectively, you first need to define the set of
+cosigners that will participate.  To do this, you need to prepare a *group definition* 
+file listing the cosigners to use with their public keys and Internet addresses.  
+You may use[our default list of public CoSi
+servers](https://github.com/dedis/cosi/blob/master/dedis_group.toml) if you wish, or define your own.
+
+CoSi will by default search for a file "group.toml" in the default configuration folders
 which are `$HOME/.config/cosi/` for Linux systems and `$HOME/Library/cosi/` for
 mac systems. If CoSi did not find anything, the default is to search in the current
 directory.
 
 Once you have a valid group definition, you can sign a file using:
-=======
-In order to sign messages collectively,
-you first need to define the set of cosigners that will participate.
-To do this, you need to prepare a *group definition* file listing
-the cosigners to use with their public keys and Internet addresses.
-You may use
-[our default list of public CoSi servers](https://github.com/dedis/cosi/blob/master/dedis_group.toml)
-if you wish, or define your own.
-The `cosi` application by default searches for a file named `group.toml`
-in default configuration folders and the current directory.
-Given this group definition,
-you can run the `cosi sign` command to sign a message contained in a file:
->>>>>>> e4eea4d1
 
 ```bash
 cosi sign -g dedis_group.toml my_file 
