--- conflicted
+++ resolved
@@ -33,63 +33,9 @@
 	group, err := config.ReadGroupDescToml(f)
 	log.Print("Size of group desc toml:", len(group.Roster.List))
 	printErrAndExit("Error while reading group definition file: %v", err)
-<<<<<<< HEAD
-	if len(group.Roster.List) == 0 {
-		printErrAndExit("Empty entity or invalid group defintion in: %s",
-			tomlFileName)
-	}
-	fmt.Println("[+] Checking the availability and responsiveness of the servers in the group...")
-	r := group.Roster
-	// First check all servers individually
-	for i := range r.List {
-		descs := []string{group.GetDescription(r.List[i]), group.GetDescription(r.List[i+1])}
-		checkList(sda.NewRoster(r.List[i:i+1]), descs)
-	}
-	if len(r.List) > 1 {
-		// Then check pairs of servers
-		for i, first := range r.List {
-			for j, second := range r.List[i+1:] {
-				descs := []string{group.GetDescription(r.List[i]), group.GetDescription(r.List[i+j+1])}
-				es := []*network.ServerIdentity{first, second}
-				checkList(sda.NewRoster(es), descs)
-				es[0], es[1] = es[1], es[0]
-				descs[0], descs[1] = descs[1], descs[0]
-				checkList(sda.NewRoster(es), descs)
-			}
-		}
-	}
-
-	return nil
-}
-
-// checkList sends a message to the list and waits for the reply
-func checkList(list *sda.Roster, descs []string) {
-	serverStr := ""
-	for i, s := range list.List {
-		name := strings.Split(descs[i], " ")[0]
-		serverStr += fmt.Sprintf("%s_%s ", s.Address, name)
-	}
-	log.Lvl3("Sending message to: " + serverStr)
-	msg := "verification"
-	fmt.Print("[+] Checking server(s) ", serverStr, ": ")
-	sig, err := signStatement(strings.NewReader(msg), list)
-	if err != nil {
-		fmt.Fprintln(os.Stderr,
-			fmt.Sprintf("Error '%v'", err))
-	} else {
-		err := verifySignatureHash([]byte(msg), sig, list)
-		if err != nil {
-			fmt.Fprintln(os.Stderr,
-				fmt.Sprintf("Invalid signature: %v", err))
-		} else {
-			fmt.Println("Success")
-		}
-	}
-
-=======
 	err = server.CheckServers(group)
+	log.Print("server CheckServers err:", err)
 	return err
->>>>>>> 31f70a84
 }
 
 // signFile will search for the file and sign it
