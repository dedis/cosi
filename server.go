package main

import (
	"bufio"
	"bytes"
	"errors"
	"fmt"
	"io/ioutil"
	"net"
	"net/http"
	"net/url"
	"os"
	"os/user"
	"path"
	"runtime"
	"strconv"
	"strings"

<<<<<<< HEAD
	"github.com/dedis/cosi/lib"
	c "github.com/dedis/cothority/lib/config"
	"github.com/dedis/cothority/lib/crypto"
	"github.com/dedis/cothority/lib/dbg"
	"github.com/dedis/cothority/lib/network"
=======
>>>>>>> 97183f6f
	"gopkg.in/codegangsta/cli.v1"
	c "gopkg.in/dedis/cothority.v0/lib/config"
	"gopkg.in/dedis/cothority.v0/lib/crypto"
	"gopkg.in/dedis/cothority.v0/lib/dbg"
	"gopkg.in/dedis/cothority.v0/lib/network"
	// Empty imports to have the init-functions called which should
	// register the protocol

	_ "github.com/dedis/cosi/protocol"
	_ "github.com/dedis/cosi/service"
	"github.com/dedis/crypto/config"
)

func runServer(ctx *cli.Context) {
	// first check the options
	config := ctx.String("config")

	if _, err := os.Stat(config); os.IsNotExist(err) {
		dbg.Fatalf("[-] Configuration file does not exist. %s. "+
			"Use `cosi server setup` to create one.", config)
	}
	// Let's read the config
	_, host, err := c.ParseCothorityd(config)
	if err != nil {
		dbg.Fatal("Couldn't parse config:", err)
	}
	host.ListenAndBind()
	host.StartProcessMessages()
	host.WaitForClose()

}

// interactiveConfig will ask through the command line to create a Private / Public
// key, what is the listening address
func interactiveConfig() {
	fmt.Println("[+] Welcome ! Let's setup the configuration file for a CoSi server...")

	fmt.Println("[*] We need to know on which [address:]PORT you want your server to listen to.")
	fmt.Print("[*] Type <Enter> for default port " + strconv.Itoa(DefaultPort) + ": ")
	reader := bufio.NewReader(os.Stdin)
	var str = readString(reader)
	// let's dissect the port / IP
	var hostStr string
	var ipProvided = true
	var portStr string
	var serverBinding string
	splitted := strings.Split(str, ":")

	if str == "" {
		portStr = strconv.Itoa(DefaultPort)
		hostStr = "0.0.0.0"
		ipProvided = false
	} else if len(splitted) == 1 {
		// one element provided
		if _, err := strconv.Atoi(splitted[0]); err != nil {
			stderrExit("[-] You have to provide a port number at least!")
		}
		// ip
		ipProvided = false
		hostStr = "0.0.0.0"
		portStr = splitted[0]
	} else if len(splitted) == 2 {
		hostStr = splitted[0]
		portStr = splitted[1]
	}
	// let's check if they are correct
	serverBinding = hostStr + ":" + portStr
	hostStr, portStr, err := net.SplitHostPort(serverBinding)
	if err != nil {
		stderrExit("[-] Invalid connection information for %s: %v", serverBinding, err)
	}
	if net.ParseIP(hostStr) == nil {
		stderrExit("[-] Invalid connection  information for %s", serverBinding)
	}

	fmt.Println("[+] We now need to get a reachable address for other CoSi servers")
	fmt.Println("    and clients to contact you. This address will be put in a group definition")
	fmt.Println("    file that you can share and combine with others to form a Cothority roster.")

	var publicAddress string
	var failedPublic bool
	// if IP was not provided then let's get the public IP address
	if !ipProvided {
		resp, err := http.Get("http://myexternalip.com/raw")
		// cant get the public ip then ask the user for a reachable one
		if err != nil {
			stderr("[-] Could not get your public IP address")
			failedPublic = true
		} else {
			buff, err := ioutil.ReadAll(resp.Body)
			resp.Body.Close()
			if err != nil {
				stderr("[-] Could not parse your public IP address", err)
				failedPublic = true
			} else {
				publicAddress = strings.TrimSpace(string(buff)) + ":" + portStr
			}
		}
	} else {
		publicAddress = serverBinding
	}

	var reachableAddress string
	// Let's directly ask the user for a reachable address
	if failedPublic {
		reachableAddress = askReachableAddress(reader, portStr)
	} else {
		// try  to connect to ipfound:portgiven
		tryIP := publicAddress
		fmt.Println("[+] Check if the address", tryIP, "is reachable from Internet...")
		if err := tryConnect(tryIP, serverBinding); err != nil {
			stderr("[-] Could not connect to your public IP")
			reachableAddress = askReachableAddress(reader, portStr)
		} else {
			reachableAddress = tryIP
			fmt.Println("[+] Address", reachableAddress, " publicly available from Internet!")
		}
	}

	// create the keys
	privStr, pubStr := createKeyPair()
	conf := &c.CothoritydConfig{
		Public:    pubStr,
		Private:   privStr,
		Addresses: []string{serverBinding},
	}

	var configDone bool
	var configFolder string
	var defaultFolder = path.Dir(getDefaultConfigFile())
	var configFile string
	var groupFile string

	for !configDone {
		// get name of config file and write to config file
		fmt.Println("[*] We need a folder where to write the configuration files: " + DefaultServerConfig + "and " + DefaultGroupFile + ".")
		fmt.Print("[*] Type <Enter> to use the default folder [ " + defaultFolder + " ] :")
		configFolder = readString(reader)
		if configFolder == "" {
			configFolder = defaultFolder
		}
		configFile = path.Join(configFolder, DefaultServerConfig)
		groupFile = path.Join(configFolder, DefaultGroupFile)

		// check if the directory exists
		if _, err := os.Stat(configFolder); os.IsNotExist(err) {
			fmt.Println("[+] Creating inexistant directory configuration", configFolder)
			if err = os.MkdirAll(configFolder, 0744); err != nil {
				stderrExit("[-] Could not create directory configuration %s %v", configFolder, err)
			}
		}

		if checkOverwrite(configFile, reader) && checkOverwrite(groupFile, reader) {
			break
		}
	}

	public, err := crypto.ReadPubHex(network.Suite, pubStr)
	if err != nil {
		stderrExit("[-] Impossible to parse public key ? <internal error>")
	}

	server := c.NewServerToml(network.Suite, public, reachableAddress)
	group := c.NewGroupToml(server)

	saveFiles(conf, configFile, group, groupFile)
	fmt.Println("[+] We're done! Have good time using CoSi :)")
}

// Returns true if file exists and user is OK to overwrite, or file dont exists
// Return false if file exists and user is NOT OK to overwrite.
// stderrExit if stg is wrong
func checkOverwrite(file string, reader *bufio.Reader) bool {
	// check if the file exists and ask for override
	if _, err := os.Stat(file); err == nil {
		fmt.Print("[*] Configuration file " + file + " already exists. Override ? (y/n) : ")
		var answer = readString(reader)
		answer = strings.ToLower(answer)
		if answer == "y" {
			return true
		} else if answer == "n" {
			return false
		} else {
			stderrExit("[-] Could not interpret your response. Abort.")
		}
	}
	return false
}

// createKeyPair returns the private and public key hexadecimal representation
func createKeyPair() (string, string) {
	fmt.Println("\n[+] Creation of the ed25519 private and public keys...")
	kp := config.NewKeyPair(network.Suite)
	privStr, err := crypto.SecretHex(network.Suite, kp.Secret)
	if err != nil {
		stderrExit("[-] Error formating private key to hexadecimal. Abort.")
	}
	// use the transformation for ed25519 signatures
	point := lib.Ed25519Public(network.Suite, kp.Secret)
	pubStr, err := crypto.PubHex(network.Suite, point)
	if err != nil {
		stderrExit("[-] Could not parse public key. Abort.")
	}

	fmt.Println("[+] Public key: ", pubStr, "\n")
	return privStr, pubStr
}

func saveFiles(conf *c.CothoritydConfig, fileConf string, group *c.GroupToml, fileGroup string) {
	if err := conf.Save(fileConf); err != nil {
		stderrExit("[-] Unable to write the config to file:", err)
	}
	fmt.Println("[+] Sucess! You can now use the CoSi server with the config file", fileConf)
	// group definition part
	if err := group.Save(fileGroup); err != nil {
		stderrExit("[-] Could not write your group file snippet: %v", err)
	}

	fmt.Println("[+] Saved a group definition snippet for your server at", fileGroup)
	fmt.Println(group.String() + "\n")

}

func stderr(format string, a ...interface{}) {
	fmt.Fprintf(os.Stderr, fmt.Sprintf(format, a...)+"\n")
}

func stderrExit(format string, a ...interface{}) {
	stderr(format, a...)
	os.Exit(1)
}

func getDefaultConfigFile() string {
	u, err := user.Current()
	// can't get the user dir, so fallback to current working dir
	if err != nil {
		fmt.Print("[-] Could not get your home's directory. Switching back to current dir.")
		if curr, err := os.Getwd(); err != nil {
			stderrExit("[-] Impossible to get the current directory. %v", err)
		} else {
			return path.Join(curr, DefaultServerConfig)
		}
	}
	// let's try to stick to usual OS folders
	switch runtime.GOOS {
	case "darwin":
		return path.Join(u.HomeDir, "Library", BinaryName, DefaultServerConfig)
	default:
		return path.Join(u.HomeDir, ".config", BinaryName, DefaultServerConfig)
		// TODO WIndows ? FreeBSD ?
	}
}

func readString(reader *bufio.Reader) string {
	str, err := reader.ReadString('\n')
	if err != nil {
		stderrExit("[-] Could not read input.")
	}
	return strings.TrimSpace(str)
}

func askReachableAddress(reader *bufio.Reader, port string) string {
	fmt.Println("[*] Enter the IP address you would like others cothority servers and client to contact you.")
	fmt.Print("[*] Type <Enter> to use the default address [ " + DefaultAddress + " ] if you plan to do local experiments:")
	ipStr := readString(reader)
	if ipStr == "" {
		return DefaultAddress + ":" + port
	}

	splitted := strings.Split(ipStr, ":")
	if len(splitted) == 2 && splitted[1] != port {
		// if the client gave a port number, it must be the same
		stderrExit("[-] The port you gave is not the same as the one your server will be listening. Abort.")
	} else if len(splitted) == 2 && net.ParseIP(splitted[0]) == nil {
		// of if the IP address is wrong
		stderrExit("[-] Invalid IP:port address given (%s)", ipStr)
	} else if len(splitted) == 1 {
		// check if the ip is valid
		if net.ParseIP(ipStr) == nil {
			stderrExit("[-] Invalid IP address given (%s)", ipStr)
		}
		// add the port
		ipStr = ipStr + ":" + port
	}
	return ipStr
}

// Service used to get the port connection service
const whatsMyIP = "http://www.whatsmyip.org/"

// tryConnect will bind to the ip address and ask a internet service to try to
// connect to it. binding is the address where we must listen (needed because
// the reachable address might not be the same as the binding address => NAT, ip
// rules etc).
func tryConnect(ip string, binding string) error {

	stopCh := make(chan bool, 1)
	// let's bind
	go func() {
		ln, err := net.Listen("tcp", binding)
		if err != nil {
			fmt.Println("[-] Trouble with binding to the address:", err)
			return
		}
		con, _ := ln.Accept()
		<-stopCh
		con.Close()
	}()
	defer func() { stopCh <- true }()

	_, port, err := net.SplitHostPort(ip)
	if err != nil {
		return err
	}
	values := url.Values{}
	values.Set("port", port)
	values.Set("timeout", "default")

	// ask the check
	url := whatsMyIP + "port-scanner/scan.php"
	req, err := http.NewRequest("POST", url, bytes.NewBufferString(values.Encode()))
	if err != nil {
		return err
	}
	req.Header.Set("Host", "www.whatsmyip.org")
	req.Header.Set("Referer", "http://www.whatsmyip.org/port-scanner/")
	req.Header.Set("User-Agent", "Mozilla/5.0 (X11; Linux x86_64; rv:46.0) Gecko/20100101 Firefox/46.0")
	req.Header.Set("Accept", "*/*")
	req.Header.Set("Accept-Language", "en-US,en;q=0.5")
	req.Header.Set("Content-Type", "application/x-www-form-urlencoded; charset=UTF-8")
	req.Header.Set("X-Requested-With", "XMLHttpRequest")

	client := &http.Client{}
	resp, err := client.Do(req)
	if err != nil {
		return err
	}

	buffer, err := ioutil.ReadAll(resp.Body)
	if err != nil {
		return err
	}

	if !bytes.Contains(buffer, []byte("1")) {
		return errors.New("Address unrechable")
	}
	return nil
}<|MERGE_RESOLUTION|>--- conflicted
+++ resolved
@@ -16,14 +16,6 @@
 	"strconv"
 	"strings"
 
-<<<<<<< HEAD
-	"github.com/dedis/cosi/lib"
-	c "github.com/dedis/cothority/lib/config"
-	"github.com/dedis/cothority/lib/crypto"
-	"github.com/dedis/cothority/lib/dbg"
-	"github.com/dedis/cothority/lib/network"
-=======
->>>>>>> 97183f6f
 	"gopkg.in/codegangsta/cli.v1"
 	c "gopkg.in/dedis/cothority.v0/lib/config"
 	"gopkg.in/dedis/cothority.v0/lib/crypto"
@@ -32,6 +24,7 @@
 	// Empty imports to have the init-functions called which should
 	// register the protocol
 
+	"github.com/dedis/cosi/lib"
 	_ "github.com/dedis/cosi/protocol"
 	_ "github.com/dedis/cosi/service"
 	"github.com/dedis/crypto/config"
@@ -222,7 +215,7 @@
 		stderrExit("[-] Error formating private key to hexadecimal. Abort.")
 	}
 	// use the transformation for ed25519 signatures
-	point := lib.Ed25519Public(network.Suite, kp.Secret)
+	point := cosi.Ed25519Public(network.Suite, kp.Secret)
 	pubStr, err := crypto.PubHex(network.Suite, point)
 	if err != nil {
 		stderrExit("[-] Could not parse public key. Abort.")
