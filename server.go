--- conflicted
+++ resolved
@@ -24,15 +24,11 @@
 	// Empty imports to have the init-functions called which should
 	// register the protocol
 
-<<<<<<< HEAD
-	"regexp"
-
-=======
-	"github.com/dedis/cosi/lib"
->>>>>>> 951fc5aa
 	_ "github.com/dedis/cosi/protocol"
 	_ "github.com/dedis/cosi/service"
 	"github.com/dedis/crypto/config"
+	"regexp"
+	"github.com/dedis/cosi/lib"
 )
 
 func runServer(ctx *cli.Context) {
